--- conflicted
+++ resolved
@@ -162,9 +162,7 @@
 
         return private_datasets_dir / self.name
 
-<<<<<<< HEAD
-    def _generate_description_html(self) -> str:
-=======
+    
     @property
     def mock_files(self) -> list[Path]:
         """
@@ -188,9 +186,7 @@
         """
         return self.mock_files + self.private_files
 
-    def describe(self) -> None:
-        from IPython.display import HTML, display
->>>>>>> 438d20bc
+    def _generate_description_html(self) -> str:
         from syft_notebook_ui.pydantic_html_repr import create_html_repr
 
         fields_to_include = ["name", "created_at", "summary", "tags", "location"]
