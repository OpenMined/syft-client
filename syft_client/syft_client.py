--- conflicted
+++ resolved
@@ -1265,11 +1265,7 @@
         # Progress tracking
         import sys
         import time
-<<<<<<< HEAD
         total_steps = 11  # Added steps for peer requests and cache warming
-=======
-        total_steps = 10  # Added step for sync services
->>>>>>> a6783842
         current_step = 0
         
         # Initialize sync service status
@@ -1427,8 +1423,6 @@
             except Exception:
                 # If there's any error checking peer requests, just continue
                 pass
-            
-<<<<<<< HEAD
 
             if not skip_server_setup:
                 # Step 9: Start watcher and receiver
@@ -1442,36 +1436,7 @@
                 self.start_receiver()
 
             # Step 9: Warm the cache
-=======
-            # Step 9: Check and start sync services
-            current_step += 1
-            print_progress(current_step, "Checking sync services")
-            
-            # Check for watcher and receiver
-            try:
-                # Check if they're already running and link them
-                watcher_status = "existing" if self.sync.services.watcher else "not running"
-                receiver_status = "existing" if self.sync.services.receiver else "not running"
-                
-                # Try to start them if not running
-                if not self.sync.services.watcher:
-                    if self.sync.services.ensure_watcher_running(verbose=False):
-                        watcher_status = "started"
-                    else:
-                        watcher_status = "failed"
-                
-                if not self.sync.services.receiver:
-                    if self.sync.services.ensure_receiver_running(verbose=False):
-                        receiver_status = "started"
-                    else:
-                        receiver_status = "failed"
-            except Exception:
-                # If there's any error with sync services, just continue
-                watcher_status = "unavailable"
-                receiver_status = "unavailable"
-            
-            # Step 10: Warm the cache
->>>>>>> a6783842
+
             current_step += 1
             print_progress(current_step, "Getting list of active transports")
             
