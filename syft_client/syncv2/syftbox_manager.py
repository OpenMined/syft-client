--- conflicted
+++ resolved
@@ -1,9 +1,5 @@
-<<<<<<< HEAD
 import time
-=======
 from pathlib import Path
-from pydantic import BaseModel, model_validator
->>>>>>> b9079034
 from typing import List
 
 from pydantic import BaseModel, model_validator
@@ -13,17 +9,9 @@
     SyftboxPlatformConnection,
 )
 from syft_client.syncv2.connections.connection_router import ConnectionRouter
-<<<<<<< HEAD
-from syft_client.syncv2.connections.gdrive_transport_v2 import GDriveFilesTransport
-=======
 from syft_client.syncv2.connections.drive.gdrive_transport import (
-    GDriveConnection,
     GdriveConnectionConfig,
 )
-from syft_client.syncv2.connections.base_connection import (
-    ConnectionConfig,
-)
->>>>>>> b9079034
 from syft_client.syncv2.connections.inmemory_connection import (
     InMemoryPlatformConnection,
 )
@@ -106,12 +94,9 @@
             email=config.email,
             connection_configs=config.connection_configs,
             write_files=config.write_files,
-<<<<<<< HEAD
             dev_mode=config.dev_mode,
-=======
             only_sender=config.only_sender,
             only_datasider_owner=config.only_datasider_owner,
->>>>>>> b9079034
         )
 
         return manager_res
