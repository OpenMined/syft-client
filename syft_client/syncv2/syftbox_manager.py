import time
from pathlib import Path
from typing import List

from pydantic import BaseModel, model_validator

from syft_client.syncv2.connections.base_connection import (
    ConnectionConfig,
    SyftboxPlatformConnection,
)
from syft_client.syncv2.connections.connection_router import ConnectionRouter
<<<<<<< HEAD
from syft_client.syncv2.connections.drive.gdrive_transport import (
    GdriveConnectionConfig,
=======

from syft_client.syncv2.connections.drive.grdrive_config import GdriveConnectionConfig
from syft_client.syncv2.connections.base_connection import (
    ConnectionConfig,
>>>>>>> d54dd98b
)
from syft_client.syncv2.connections.inmemory_connection import (
    InMemoryPlatformConnection,
)
from syft_client.syncv2.events.file_change_event import FileChangeEvent
from syft_client.syncv2.file_writer import FileWriter
from syft_client.syncv2.job_file_change_handler import JobFileChangeHandler
from syft_client.syncv2.syftbox_utils import random_base_path, random_email
from syft_client.syncv2.sync.caches.datasite_watcher_cache import DataSiteWatcherCache
from syft_client.syncv2.sync.datasite_outbox_puller import DatasiteOutboxPuller
from syft_client.syncv2.sync.proposed_file_change_pusher import ProposedFileChangePusher
from syft_client.syncv2.sync.proposed_filechange_handler import (
    ProposedFileChangeHandler,
)


class SyftboxManagerConfig(BaseModel):
    email: str
    base_path: str
    write_files: bool = True
    only_sender: bool = False
    only_datasider_owner: bool = False
    connection_configs: List[ConnectionConfig] = []
    dev_mode: bool = False

    @classmethod
    def base_config_for_in_memory_connection(
        cls,
        email: str | None = None,
        base_path: str | None = None,
        write_files: bool = False,
        only_sender: bool = False,
        only_datasider_owner: bool = False,
    ):
        base_path = base_path or random_base_path()
        email = email or random_email()
        return cls(
            email=email,
            base_path=base_path,
            write_files=write_files,
            only_sender=only_sender,
            only_datasider_owner=only_datasider_owner,
        )

    @classmethod
    def for_google_drive_testing_connection(
        cls,
        email: str,
        token_path: Path,
        base_path: str | None = None,
        write_files: bool = False,
    ):
        base_path = base_path or random_base_path()
        email = email or random_email()
        connection_configs = [
            GdriveConnectionConfig(email=email, token_path=token_path)
        ]
        return cls(
            email=email,
            base_path=base_path,
            write_files=write_files,
            connection_configs=connection_configs,
        )


class SyftboxManager(BaseModel):
    file_writer: FileWriter
    base_path: str
    email: str
    dev_mode: bool = False
    proposed_file_change_pusher: ProposedFileChangePusher
    datasite_outbox_puller: DatasiteOutboxPuller | None = None

    proposed_file_change_handler: ProposedFileChangeHandler | None = None
    job_file_change_handler: JobFileChangeHandler | None = None

    @classmethod
    def from_config(cls, config: SyftboxManagerConfig):
        manager_res = cls(
            base_path=config.base_path,
            email=config.email,
            connection_configs=config.connection_configs,
            write_files=config.write_files,
            dev_mode=config.dev_mode,
            only_sender=config.only_sender,
            only_datasider_owner=config.only_datasider_owner,
        )

        return manager_res

    @model_validator(mode="before")
    def pre_init(cls, data):
        write_files = data.get("write_files", True)

        # for in memory configs we set those later
        connections = [
            SyftboxPlatformConnection.from_config(config)
            for config in data.get("connection_configs", [])
        ]

        connection_router = ConnectionRouter(connections=connections)

        data["file_writer"] = FileWriter(
            base_path=data["base_path"], write_files=write_files
        )

        # if we also have an owner
        init_handlers = not data.get("only_sender", False)
        if init_handlers:
            data["proposed_file_change_handler"] = ProposedFileChangeHandler(
                write_files=write_files, connection_router=connection_router
            )

            data["job_file_change_handler"] = JobFileChangeHandler()

        init_pullers_pushers = not data.get("only_datasite_owner", False)
        if init_pullers_pushers:
            datasite_watcher_cache = DataSiteWatcherCache(
                connection_router=connection_router,
            )
            data["proposed_file_change_pusher"] = ProposedFileChangePusher(
                base_path=data["base_path"],
                sender_email=data["email"],
                connection_router=connection_router,
                datasite_watcher_cache=datasite_watcher_cache,
            )

            data["datasite_outbox_puller"] = DatasiteOutboxPuller(
                connection_router=connection_router,
                datasite_watcher_cache=datasite_watcher_cache,
            )

        return data

    @classmethod
    def pair_with_google_drive_testing_connection(
        cls,
        do_email: str,
        ds_email: str,
        do_token_path: Path,
        ds_token_path: Path,
        base_path1: str | None = None,
        base_path2: str | None = None,
        add_peers: bool = True,
    ):
        receiver_config = SyftboxManagerConfig.for_google_drive_testing_connection(
            email=do_email,
            base_path=base_path1,
            token_path=do_token_path,
        )

        receiver_manager = cls.from_config(receiver_config)

        sender_config = SyftboxManagerConfig.for_google_drive_testing_connection(
            email=ds_email,
            base_path=base_path2,
            token_path=ds_token_path,
        )
        sender_manager = cls.from_config(sender_config)

        # this makes sure that when we write a file as sender, the inactive file watcher picks it up
        sender_manager.file_writer.add_callback(
            "write_file",
            sender_manager.proposed_file_change_pusher.on_file_change,
        )

        # this makes sure that when we receive a message, the handler is called
        # receiver_manager.proposed_file_change_puller.add_callback(
        #     "on_proposed_filechange_receive",
        #     receiver_manager.proposed_file_change_handler.handle_proposed_filechange_event,
        # )
        # this make sure that when the receiver writes a file to disk,
        # the file watcher picks it up
        # we use the underscored method to allow for monkey patching
        receiver_manager.proposed_file_change_handler.event_cache.add_callback(
            "on_event_local_write",
            receiver_manager.job_file_change_handler._handle_file_change,
        )

        sender_connection = (
            sender_manager.proposed_file_change_handler.connection_router.connections[0]
        )

        if add_peers:
            sender_connection.add_peer_as_ds(receiver_manager.email)

        receiver_connection = (
            receiver_manager.proposed_file_change_handler.connection_router.connections[
                0
            ]
        )
        # create inbox folder
        if add_peers:
            receiver_connection.add_peer_as_do(sender_manager.email)
        return sender_manager, receiver_manager

    @classmethod
    def pair_with_in_memory_connection(
        cls,
        email1: str | None = None,
        email2: str | None = None,
        base_path1: str | None = None,
        base_path2: str | None = None,
    ):
        # this doesnt contain the connections, as we need to set them after creation
        receiver_config = SyftboxManagerConfig.base_config_for_in_memory_connection(
            email=email1,
            base_path=base_path1,
            only_sender=False,
            only_datasider_owner=True,
        )

        do_manager = cls.from_config(receiver_config)

        sender_config = SyftboxManagerConfig.base_config_for_in_memory_connection(
            email=email2,
            base_path=base_path2,
            only_sender=True,
            only_datasider_owner=False,
        )
        ds_manager = cls.from_config(sender_config)

        # this makes sure that when we write a file as sender, the inactive file watcher picks it up
        ds_manager.file_writer.add_callback(
            "write_file",
            ds_manager.proposed_file_change_pusher.on_file_change,
        )
        # this makes sure that a message travels from through our in memory platform from pusher to puller
        receiver_receive_function = do_manager.proposed_file_change_handler.pull_and_process_next_proposed_filechange
        sender_in_memory_connection = InMemoryPlatformConnection(
            receiver_function=receiver_receive_function
        )
        ds_manager.add_connection(sender_in_memory_connection)

        # this make sure we can do communication the other way, it also makes sure we have a fake backing store for the receiver
        # so we can store events in memory
        # we also make sure we write to the same backing store so we get consistent state
        # sender_receiver_function = (
        #     sender_manager.proposed_file_change_handler.on_proposed_filechange_receive
        # )
        def sender_receiver_function(*args, **kwargs):
            pass

        sender_backing_store = ds_manager.proposed_file_change_pusher.connection_router.connection_for_eventlog().backing_store
        receiver_connection = InMemoryPlatformConnection(
            receiver_function=sender_receiver_function,
            backing_store=sender_backing_store,
        )
        do_manager.add_connection(receiver_connection)

        # this make sure that when the receiver writes a file to disk,
        # the file watcher picks it up
        # we use the underscored method to allow for monkey patching
        do_manager.proposed_file_change_handler.event_cache.add_callback(
            "on_event_local_write",
            do_manager.job_file_change_handler._handle_file_change,
        )

        return ds_manager, do_manager

    def add_connection(self, connection: SyftboxPlatformConnection):
        # all connection routers are pointers to the same object for in memory setup
        if not isinstance(connection, InMemoryPlatformConnection):
            raise ValueError(
                "Only InMemoryPlatformConnections can be added to the manager"
            )
        if self.proposed_file_change_handler is not None:
            connection_router = self.proposed_file_change_handler.connection_router
        elif self.proposed_file_change_pusher is not None:
            connection_router = self.proposed_file_change_pusher.connection_router
        elif self.datasite_outbox_puller is not None:
            connection_router = self.datasite_outbox_puller.connection_router
        elif self.job_file_change_handler is not None:
            connection_router = self.job_file_change_handler.connection_router
        else:
            raise ValueError("No connection router found")

        connection_router.connections.append(connection)

    def send_file_change(self, path: str, content: str):
        self.file_writer.write_file(path, content)

    def get_all_events(self) -> List[FileChangeEvent]:
        return self.proposed_file_change_handler.connection_router.get_all_events()

<<<<<<< HEAD
    def run_forever(self):
        print("SyftboxManager started")
        while True:
            time.sleep(2)
            print("SyftboxManager running...")
=======
    @property
    def connection_router(self) -> ConnectionRouter:
        # for DOs we have a handler, for DSs we have a pusher
        if self.proposed_file_change_handler is not None:
            return self.proposed_file_change_handler.connection_router
        else:
            return self.proposed_file_change_pusher.connection_router

    def delete_syftbox(self):
        self.connection_router.delete_syftbox()
>>>>>>> d54dd98b
<|MERGE_RESOLUTION|>--- conflicted
+++ resolved
@@ -1,24 +1,15 @@
-import time
 from pathlib import Path
 from typing import List
 
 from pydantic import BaseModel, model_validator
+from syft_process_manager import shutdown_requested
 
 from syft_client.syncv2.connections.base_connection import (
     ConnectionConfig,
     SyftboxPlatformConnection,
 )
 from syft_client.syncv2.connections.connection_router import ConnectionRouter
-<<<<<<< HEAD
-from syft_client.syncv2.connections.drive.gdrive_transport import (
-    GdriveConnectionConfig,
-=======
-
 from syft_client.syncv2.connections.drive.grdrive_config import GdriveConnectionConfig
-from syft_client.syncv2.connections.base_connection import (
-    ConnectionConfig,
->>>>>>> d54dd98b
-)
 from syft_client.syncv2.connections.inmemory_connection import (
     InMemoryPlatformConnection,
 )
@@ -303,13 +294,14 @@
     def get_all_events(self) -> List[FileChangeEvent]:
         return self.proposed_file_change_handler.connection_router.get_all_events()
 
-<<<<<<< HEAD
     def run_forever(self):
         print("SyftboxManager started")
-        while True:
-            time.sleep(2)
+        while not shutdown_requested.is_set():
+            if shutdown_requested.wait(timeout=2):
+                print("Shutdown requested, exiting...")
+                break
             print("SyftboxManager running...")
-=======
+
     @property
     def connection_router(self) -> ConnectionRouter:
         # for DOs we have a handler, for DSs we have a pusher
@@ -319,5 +311,4 @@
             return self.proposed_file_change_pusher.connection_router
 
     def delete_syftbox(self):
-        self.connection_router.delete_syftbox()
->>>>>>> d54dd98b
+        self.connection_router.delete_syftbox()